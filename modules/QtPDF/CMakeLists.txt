--- conflicted
+++ resolved
@@ -464,15 +464,6 @@
   SET(QTPDFTEST_SRCS
     ${CMAKE_CURRENT_SOURCE_DIR}/unit-tests/TestQtPDF.cpp
   )
-<<<<<<< HEAD
-  IF ( APPLE )
-    # On OS X, we use Qt 5 which supports the "offscreen" platform
-    # Note that the "offscreen" platform on Linux causes problems with finding
-    # the system font directory.
-#    SET(TEST_ARGS -platform offscreen)
-  ENDIF ()
-=======
->>>>>>> ba73ac9f
   IF( WITH_POPPLERQT )
     ADD_EXECUTABLE(test_poppler-qt${QT_VERSION_MAJOR}
       ${QTPDFTEST_SRCS}
