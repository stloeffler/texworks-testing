# Setup and User Options
# ======================

# Set project name.
PROJECT(QtPDF)

# CMake 3.1 significantly improves support for imported targets, Qt5, c++11, etc.
CMAKE_MINIMUM_REQUIRED(VERSION 3.1)
CMAKE_POLICY(VERSION 3.1)

# Silence warning about linking to qtmain.lib statically on Windows
IF(POLICY CMP0020)
  cmake_policy(SET CMP0020 NEW)
ENDIF()

# Silence warning about using @rpath on OS X.
if(POLICY CMP0042)
  cmake_policy(SET CMP0042 NEW)
endif()

# Silence warning about ninja custom command byproducts
if(POLICY CMP0058)
  cmake_policy(SET CMP0058 NEW)
endif()

# Prefer newer OpenGL libraries over legacy ones
if (POLICY CMP0072)
  cmake_policy(SET CMP0072 NEW)
endif ()

# Silence warning about option() treating variables differently on the first run
if(POLICY CMP0077)
  cmake_policy(SET CMP0077 NEW)
endif()

SET(CMAKE_COLOR_MAKEFILE ON)
SET(CMAKE_AUTOMOC TRUE)
SET(CMAKE_AUTORCC TRUE)
SET(CMAKE_AUTOUIC TRUE)

# Always add the current source and binary directories to the header include
# path when compiling.
SET(CMAKE_INCLUDE_CURRENT_DIR ON)


# Determine Version Numbers
# -------------------------
set(PROJECT_VERSION "0.1")


# Declare Project Options
# -----------------------

# For now, default to a debug build.
IF ( NOT CMAKE_BUILD_TYPE )
  SET(CMAKE_BUILD_TYPE "Debug")
ENDIF ()

# By default, we build a shared lib...
OPTION(BUILD_SHARED_LIBS "Build shared library" ON)

# ...with the viewer program...
if (NOT DEFINED QTPDF_VIEWER)
  set(QTPDF_VIEWER ON)
endif (NOT DEFINED QTPDF_VIEWER)
OPTION(QTPDF_VIEWER "Build PDF viewer application" ${QTPDF_VIEWER})

# ...with tests...
OPTION(WITH_TESTS "Build tests" ON)

# ...with poppler-qt...
OPTION(WITH_POPPLERQT "Build Poppler Qt backend" ON)
# ...but without MuPDF
# MuPDF backend is a bit immature, so we don't bother with it by default right
# now.
OPTION(WITH_MUPDF "Build MuPDF backend" OFF)



# Dependency Configuration
# ========================

# Make the contents of `CMake/Modules` available. Among other things, this
# directory contains scripts that locate project components such as Poppler.
LIST(APPEND CMAKE_MODULE_PATH ${PROJECT_SOURCE_DIR}/CMake/Modules)

<<<<<<< HEAD
=======
# Recent poppler versions require C++17 (supported since CMake 3.8).
# When building on older systems with a compiler that doesn't support the
# requested standard, CMake automatically uses the highest standard available
# [https://cmake.org/cmake/help/latest/prop_tgt/CXX_STANDARD.html]
if (${CMAKE_VERSION} VERSION_LESS "3.8.0")
  set (CMAKE_CXX_STANDARD 14)
else ()
  set (CMAKE_CXX_STANDARD 17)
endif()

>>>>>>> 902cedc7
# Core Components
# ---------------

FIND_PACKAGE(ZLIB REQUIRED)

if (QT_DEFAULT_MAJOR_VERSION EQUAL 6)
  set (CMAKE_CXX_STANDARD 17)
  find_package(Qt6 REQUIRED COMPONENTS Core Widgets Concurrent Xml LinguistTools)

  if (WITH_TESTS)
    find_package(Qt6 OPTIONAL_COMPONENTS Test QUIET)
    if (NOT Qt6Test_FOUND)
      set(WITH_TESTS OFF)
    endif()
  endif()

  # Note: Qt6 only sets Qt6_VERSION, etc., but not QT_VERSION_MAJOR,
  # etc. which is used here.
  set(QT_VERSION_MAJOR "${Qt6_VERSION_MAJOR}")
  set(QT_VERSION_MINOR "${Qt6_VERSION_MINOR}")
  set(QT_VERSION_PATCH "${Qt6_VERSION_PATCH}")

  SET(QTPDF_LIBS
    ${QT_PLATFORM_LIBRARIES}
    Qt6::Core Qt6::Widgets Qt6::Concurrent Qt6::Core Qt6::Xml
    ZLIB::ZLIB
  )
  SET(QTPDF_TEST_LIBS
    Qt6::Test
  )
else ()
  set (CMAKE_CXX_STANDARD 11)
  find_package(Qt5 REQUIRED COMPONENTS Core Widgets Concurrent Xml LinguistTools)

  if (WITH_TESTS)
    find_package(Qt5 OPTIONAL_COMPONENTS Test QUIET)
    if (NOT Qt5Test_FOUND)
    set(WITH_TESTS OFF)
    endif()
  endif()

  if (WIN32 AND NOT BUILD_SHARED_LIBS)
    find_package(Qt5WindowsPlatformSupport)
  endif ()

  # Note: Qt5 only sets Qt5_VERSION, etc., but not QT_VERSION_MAJOR,
  # etc. which is used here.
  set(QT_VERSION_MAJOR "${Qt5_VERSION_MAJOR}")
  set(QT_VERSION_MINOR "${Qt5_VERSION_MINOR}")
  set(QT_VERSION_PATCH "${Qt5_VERSION_PATCH}")

  SET(QTPDF_LIBS
    ${QT_PLATFORM_LIBRARIES}
    Qt5::Core Qt5::Widgets Qt5::Concurrent Qt5::Core Qt5::Xml
    ZLIB::ZLIB
  )
  SET(QTPDF_TEST_LIBS
    ${QT_PLATFORM_LIBRARIES}
    Qt5::Test
  )
endif ()

# Expose the major version number of Qt to the preprocessor. This is necessary
# to include the correct Qt headers (as QTVERSION is not defined before any Qt
# headers are included)
ADD_DEFINITIONS(-DQT_VERSION_MAJOR=${QT_VERSION_MAJOR})


# Backend Components
# ------------------
IF( WITH_POPPLERQT )
  FIND_PACKAGE(Poppler REQUIRED COMPONENTS qt${QT_VERSION_MAJOR})

  # As in FindPoppler.cmake, it is important to list poppler after Qt to avoid
  # confusion with dependencies when using statically linked libraries
  SET(QTPDF_LIBS ${QTPDF_LIBS} Poppler::poppler-qt${QT_VERSION_MAJOR})

  # Check if Poppler provides certain features (as poppler does not reliably
  # expose its version number, there is no easy way to check for these at
  # compile-time)
  include(CheckCXXSourceCompiles)
  set(CMAKE_REQUIRED_LIBRARIES Poppler::poppler-qt${QT_VERSION_MAJOR} Qt${QT_VERSION_MAJOR}::Core Qt${QT_VERSION_MAJOR}::Gui)

  # Page::SearchFlags were added in 0.31
  CHECK_CXX_SOURCE_COMPILES("#include <poppler-qt${QT_VERSION_MAJOR}.h>\nint main() { double x; Poppler::Document::load(QString())->page(0)->search(QString(), x, x, x, x, Poppler::Page::NextResult, Poppler::Page::IgnoreCase); return 0; }" POPPLER_HAS_SEARCH_FLAGS)
  if (POPPLER_HAS_SEARCH_FLAGS)
    add_definitions(-DPOPPLER_HAS_SEARCH_FLAGS)
  endif (POPPLER_HAS_SEARCH_FLAGS)

  # PageTransition::durationReal() was added in 0.37
  CHECK_CXX_SOURCE_COMPILES("#include <poppler-qt${QT_VERSION_MAJOR}.h>\nint main() { Poppler::Document::load(QString())->page(0)->transition()->durationReal(); return 0; }" POPPLER_HAS_DURATION_REAL)
  if (POPPLER_HAS_DURATION_REAL)
    add_definitions(-DPOPPLER_HAS_DURATION_REAL)
  endif (POPPLER_HAS_DURATION_REAL)

  # Runtime version information was added in 0.73
  CHECK_CXX_SOURCE_COMPILES("#include <poppler-version.h>\nint main () { return Poppler::Version::major(); }" POPPLER_HAS_RUNTIME_VERSION)
  if (POPPLER_HAS_RUNTIME_VERSION)
    add_definitions(-DPOPPLER_HAS_RUNTIME_VERSION)
  endif (POPPLER_HAS_RUNTIME_VERSION)

  # Document::outline() was added in 0.74
  CHECK_CXX_SOURCE_COMPILES("#include <poppler-qt${QT_VERSION_MAJOR}.h>\nint main() { Poppler::Document::load(QString())->outline(); return 0; }" POPPLER_HAS_OUTLINE)
  if (POPPLER_HAS_OUTLINE)
    add_definitions(-DPOPPLER_HAS_OUTLINE)
  endif (POPPLER_HAS_OUTLINE)
ENDIF()

IF( WITH_MUPDF )

  FIND_PACKAGE(JPEG REQUIRED)
  FIND_PACKAGE(Freetype REQUIRED)
  FIND_PACKAGE(JBig2Dec REQUIRED)
  FIND_PACKAGE(OpenJPEG REQUIRED)
  FIND_PACKAGE(MuPDF REQUIRED)

  LIST(APPEND QTPDF_INCLUDE_DIRS
    ${JPEG_INCLUDE_DIR}
    ${FREETYPE_INCLUDE_DIR}
    ${JBIG2DEC_INCLUDE_DIR}
    ${OPENJPEG_INCLUDE_DIR}
    ${MUPDF_INCLUDE_DIR}
  )

  LIST(APPEND QTPDF_LIBS
    ${JPEG_LIBRARIES}
    ${FREETYPE_LIBRARIES}
    ${JBIG2DEC_LIBRARIES}
    ${OPENJPEG_LIBRARIES}
  )

  # Since the MuPDF libraries are static libs, they have to be given to the
  # linker **first** for some strange reason or symbols won't be properly
  # resolved. At least, this is the case with the MinGW linker.
  SET(QTPDF_LIBS ${MUPDF_LIBRARIES} ${QTPDF_LIBS})

  # setlocale() is necessary for the MuPDF backend (at least for locales not
  # using '.' as a decimal point)
  INCLUDE( CheckIncludeFiles )
  INCLUDE( CheckFunctionExists )
  CHECK_INCLUDE_FILES(locale.h HAVE_LOCALE_H)
  CHECK_FUNCTION_EXISTS(setlocale HAVE_SETLOCALE)
  IF( HAVE_LOCALE_H AND HAVE_SETLOCALE )
    ADD_DEFINITIONS(-DHAVE_LOCALE_H)
  ENDIF()

ENDIF()


# Update Header Templates
# -----------------------


# Building
# ========

# Common setup.

INCLUDE_DIRECTORIES(
  ${CMAKE_CURRENT_SOURCE_DIR}/src
  ${CMAKE_CURRENT_SOURCE_DIR}/src/backend
  SYSTEM ${QTPDF_INCLUDE_DIRS}
)

IF( ${CMAKE_BUILD_TYPE} STREQUAL "Debug" )
  ADD_DEFINITIONS(-DDEBUG -DQT_NO_CAST_FROM_ASCII -DQT_NO_CAST_TO_ASCII -DQT_NO_CAST_FROM_BYTEARRAY)
ENDIF()


# Library
# -------
SET(QTPDF_SRCS
  ${CMAKE_CURRENT_SOURCE_DIR}/src/GuidelineEditDialog.cpp
  ${CMAKE_CURRENT_SOURCE_DIR}/src/PDFDocumentView.cpp
  ${CMAKE_CURRENT_SOURCE_DIR}/src/PDFDocumentWidget.cpp
  ${CMAKE_CURRENT_SOURCE_DIR}/src/PDFDocumentTools.cpp
  ${CMAKE_CURRENT_SOURCE_DIR}/src/PDFBackend.cpp
  ${CMAKE_CURRENT_SOURCE_DIR}/src/PDFFontDescriptor.cpp
  ${CMAKE_CURRENT_SOURCE_DIR}/src/PDFPageProcessingThread.cpp
  ${CMAKE_CURRENT_SOURCE_DIR}/src/PDFPageTile.cpp
  ${CMAKE_CURRENT_SOURCE_DIR}/src/PDFRuler.cpp
  ${CMAKE_CURRENT_SOURCE_DIR}/src/PDFSearcher.cpp
  ${CMAKE_CURRENT_SOURCE_DIR}/src/PDFToC.cpp
  ${CMAKE_CURRENT_SOURCE_DIR}/src/PDFTransitions.cpp
  ${CMAKE_CURRENT_SOURCE_DIR}/src/PDFActions.cpp
  ${CMAKE_CURRENT_SOURCE_DIR}/src/PDFAnnotations.cpp
  ${CMAKE_CURRENT_SOURCE_DIR}/src/PDFGuideline.cpp
  ${CMAKE_CURRENT_SOURCE_DIR}/src/PaperSizes.cpp
  ${CMAKE_CURRENT_SOURCE_DIR}/src/PDFPageCache.cpp
)

SET(QTPDF_HDRS
  ${CMAKE_CURRENT_SOURCE_DIR}/src/GuidelineEditDialog.h
  ${CMAKE_CURRENT_SOURCE_DIR}/src/PDFDocumentView.h
  ${CMAKE_CURRENT_SOURCE_DIR}/src/PDFDocumentWidget.h
  ${CMAKE_CURRENT_SOURCE_DIR}/src/PDFDocumentTools.h
  ${CMAKE_CURRENT_SOURCE_DIR}/src/PDFBackend.h
  ${CMAKE_CURRENT_SOURCE_DIR}/src/PDFFontDescriptor.h
  ${CMAKE_CURRENT_SOURCE_DIR}/src/PDFFontInfo.h
  ${CMAKE_CURRENT_SOURCE_DIR}/src/PDFPageProcessingThread.h
  ${CMAKE_CURRENT_SOURCE_DIR}/src/PDFPageTile.h
  ${CMAKE_CURRENT_SOURCE_DIR}/src/PDFRuler.h
  ${CMAKE_CURRENT_SOURCE_DIR}/src/PDFSearcher.h
  ${CMAKE_CURRENT_SOURCE_DIR}/src/PDFToC.h
  ${CMAKE_CURRENT_SOURCE_DIR}/src/PDFTransitions.h
  ${CMAKE_CURRENT_SOURCE_DIR}/src/PDFActions.h
  ${CMAKE_CURRENT_SOURCE_DIR}/src/PDFAnnotations.h
  ${CMAKE_CURRENT_SOURCE_DIR}/src/PDFGuideline.h
  ${CMAKE_CURRENT_SOURCE_DIR}/src/PaperSizes.h
  ${CMAKE_CURRENT_SOURCE_DIR}/src/PDFPageCache.h
)

SET(QTPDF_UIS
  ${CMAKE_CURRENT_SOURCE_DIR}/src/GuidelineEditDialog.ui
)

# FIXME: Is -fPIC required/appropriate for all situations/platforms?
IF( NOT WIN32 )
  SET(QTPDF_FLAGS "-fPIC")
ENDIF()

IF( WITH_POPPLERQT )
  LIST(APPEND QTPDF_SRCS ${CMAKE_CURRENT_SOURCE_DIR}/src/backends/PopplerQtBackend.cpp)
  LIST(APPEND QTPDF_HDRS ${CMAKE_CURRENT_SOURCE_DIR}/src/backends/PopplerQtBackend.h)
  SET(QTPDF_FLAGS "${QTPDF_FLAGS} -DUSE_POPPLERQT")

  get_target_property(POPPLER_HAS_XPDF Poppler::poppler HAS_PRIVATE_HEADERS)
  if (POPPLER_HAS_XPDF)
    set(QTPDF_FLAGS "${QTPDF_FLAGS} -DHAVE_POPPLER_XPDF_HEADERS")

    set(CMAKE_REQUIRED_LIBRARIES Poppler::poppler-qt${QT_VERSION_MAJOR})

    # GlobalParamsIniter was introduced in 0.85
    CHECK_CXX_SOURCE_COMPILES("#include <GlobalParams.h>\nint main() { GlobalParamsIniter::setCustomDataDir(\"\"); return 0; }" POPPLER_HAS_GLOBALPARAMSINITER)
    if (POPPLER_HAS_GLOBALPARAMSINITER)
      add_definitions(-DPOPPLER_HAS_GLOBALPARAMSINITER)
    endif (POPPLER_HAS_GLOBALPARAMSINITER)

    # GlobalParams was turned into a unique_ptr in 0.83
    CHECK_CXX_SOURCE_COMPILES("#include <GlobalParams.h>\n#include <memory>\nint main() { globalParams = std::move(std::unique_ptr<GlobalParams>(new GlobalParams())); return 0; }" POPPLER_GLOBALPARAMS_IS_UNIQUE)
    if (POPPLER_GLOBALPARAMS_IS_UNIQUE)
      add_definitions(-DPOPPLER_GLOBALPARAMS_IS_UNIQUE)
    endif (POPPLER_GLOBALPARAMS_IS_UNIQUE)
  endif (POPPLER_HAS_XPDF)
ENDIF()

IF( WITH_MUPDF )
  LIST(APPEND QTPDF_SRCS ${CMAKE_CURRENT_SOURCE_DIR}/src/backends/MuPDFBackend.cpp)
  LIST(APPEND QTPDF_HDRS ${CMAKE_CURRENT_SOURCE_DIR}/src/backends/MuPDFBackend.h)
  SET(QTPDF_FLAGS "${QTPDF_FLAGS} -DUSE_MUPDF")
ENDIF()


# Icons
SET(QTPDF_RCS
  ${CMAKE_CURRENT_SOURCE_DIR}/QtPDF_icons.qrc
)


ADD_LIBRARY(qtpdf ${QTPDF_LIB_TYPE}
  ${QTPDF_SRCS}
  ${QTPDF_HDRS}
  ${QTPDF_RCS}
  ${QTPDF_QM}
)

# Create translations
include(TranslationMacros)
file(GLOB TRANSLATIONS_SOURCES trans/*.ts)
target_add_qt_translations(qtpdf TS_FILES ${TRANSLATIONS_SOURCES} INCLUDEPATH "../src/")
get_target_property(lupdatePath Qt${QT_VERSION_MAJOR}::lupdate LOCATION)
get_target_property(_sources qtpdf SOURCES)
add_custom_target(${PROJECT_NAME}_UpdateTranslations COMMAND "${CMAKE_COMMAND}"
  "-DOUTPUTFILE=\"${CMAKE_CURRENT_SOURCE_DIR}/trans/QtPDF_trans.pro\""
  "-DPROJECT_NAME=\"${PROJECT_NAME}\""
  "-DQt_LUPDATE_EXECUTABLE=\"${lupdatePath}\""
  "-DFILES=\"${_sources};${QTPDF_UIS};${TRANSLATIONS_SOURCES}\""
  -P "${PROJECT_SOURCE_DIR}/CMake/Modules/UpdateTranslations.cmake"
  WORKING_DIRECTORY "${CMAKE_CURRENT_SOURCE_DIR}")
if (NOT TARGET UpdateTranslations)
  add_custom_target(UpdateTranslations)
endif (NOT TARGET UpdateTranslations)
add_dependencies(UpdateTranslations ${PROJECT_NAME}_UpdateTranslations)

TARGET_LINK_LIBRARIES(qtpdf ${QTPDF_LIBS})

SET_TARGET_PROPERTIES(qtpdf PROPERTIES
  COMPILE_FLAGS "${QTPDF_FLAGS}"
  INTERFACE_INCLUDE_DIRECTORIES "${CMAKE_CURRENT_SOURCE_DIR}/src"
)

if (MSVC)
  target_compile_options(qtpdf PRIVATE /W4)
else ()
  target_compile_options(qtpdf PRIVATE -Wall -Wpedantic -Wextra -Wconversion -Wold-style-cast -Woverloaded-virtual)
  if (NOT "${QT_VERSION_MAJOR}.${QT_VERSION_MINOR}.${QT_VERSION_PATCH}" VERSION_LESS "5.6.0")
    # Old Qt versions were heavily using 0 instead of nullptr, giving lots
    # of false positives
    target_compile_options(qtpdf PRIVATE -Wzero-as-null-pointer-constant)
  endif ()
endif ()

if (NOT TARGET QtPDF::qtpdf)
  add_library(QtPDF::qtpdf ALIAS qtpdf)
endif ()


# Viewers
# -------

IF ( QTPDF_VIEWER )

# Both viewers use a common set of source code files. Preprocessor definitions
# toggle the backend-sensitive bits.
SET(PDFVIEWER_SRCS
  ${CMAKE_CURRENT_SOURCE_DIR}/main.cpp
  ${CMAKE_CURRENT_SOURCE_DIR}/PDFViewer.cpp
)

SET(PDFVIEWER_HDRS
  ${CMAKE_CURRENT_SOURCE_DIR}/PDFViewer.h
)

IF( WITH_POPPLERQT )
  ADD_EXECUTABLE(poppler-qt${QT_VERSION_MAJOR}_viewer
    ${PDFVIEWER_SRCS}
    ${PDFVIEWER_HDRS}
    icons.qrc
  )

  # NOTE:
  # Setting properties on a target sets those properties on all source files
  # that are built to create that target. Other targets can re-use the sources
  # and build with different flags. Pretty handy.
  SET_TARGET_PROPERTIES(poppler-qt${QT_VERSION_MAJOR}_viewer PROPERTIES
    COMPILE_FLAGS "-DUSE_POPPLERQT ${Qt5Widgets_EXECUTABLE_COMPILE_FLAGS}"
  )

  TARGET_LINK_LIBRARIES(poppler-qt${QT_VERSION_MAJOR}_viewer qtpdf)

ENDIF()

IF( WITH_MUPDF )
  ADD_EXECUTABLE(mupdf_viewer
    ${PDFVIEWER_SRCS}
    ${PDFVIEWER_HDRS}
    icons.qrc
  )

  SET_TARGET_PROPERTIES(mupdf_viewer PROPERTIES
    COMPILE_FLAGS "-DUSE_MUPDF ${Qt5Widgets_EXECUTABLE_COMPILE_FLAGS}"
  )

  TARGET_LINK_LIBRARIES(mupdf_viewer qtpdf)
ENDIF()

ENDIF() # QTPDF_VIEWER

# Tests
# -----

IF ( WITH_TESTS )
  ENABLE_TESTING(TRUE)
  SET(QTPDFTEST_SRCS
    ${CMAKE_CURRENT_SOURCE_DIR}/unit-tests/TestQtPDF.cpp
  )
  SET(QTPDFTEST_HDRS
    ${CMAKE_CURRENT_SOURCE_DIR}/unit-tests/TestQtPDF.h
  )
  IF( WITH_POPPLERQT )
    ADD_EXECUTABLE(test_poppler-qt${QT_VERSION_MAJOR}
      ${QTPDFTEST_SRCS}
      ${QTPDFTEST_HDRS}
    )
    SET_TARGET_PROPERTIES(test_poppler-qt${QT_VERSION_MAJOR} PROPERTIES
      COMPILE_FLAGS "-DUSE_POPPLERQT ${Qt${QT_VERSION_MAJOR}Widgets_EXECUTABLE_COMPILE_FLAGS}"
    )
    target_link_libraries(test_poppler-qt${QT_VERSION_MAJOR} ${QTPDF_TEST_LIBS} qtpdf)
    ADD_TEST(NAME test_poppler-qt${QT_VERSION_MAJOR} COMMAND test_poppler-qt${QT_VERSION_MAJOR} WORKING_DIRECTORY ${CMAKE_CURRENT_SOURCE_DIR}/unit-tests)
  ENDIF()
  IF( WITH_MUPDF )
    ADD_EXECUTABLE(test_mupdf
      ${QTPDFTEST_SRCS}
      ${QTPDFTEST_HDRS}
    )
    SET_TARGET_PROPERTIES(test_mupdf PROPERTIES
      COMPILE_FLAGS "-DUSE_MUPDF ${Qt${QT_VERSION_MAJOR}Widgets_EXECUTABLE_COMPILE_FLAGS}"
    )
    target_link_libraries(test_mupdf ${QTPDF_TEST_LIBS} qtpdf)
    ADD_TEST(NAME test_mupdf COMMAND test_mupdf WORKING_DIRECTORY ${CMAKE_CURRENT_SOURCE_DIR}/unit-tests)
  ENDIF()
ENDIF( WITH_TESTS )


# Packaging
# =========


# Summary
# =======

# This section displays a nice configuration summary for the user.

# These macros borrowed from the Poppler CMake scripts. They add some nice
# formatting to configuration info.
MACRO(CONFIG_INFO what value)
  STRING(LENGTH ${what} length_what)
  MATH(EXPR left_char "35 - ${length_what}")
  SET(blanks)
  FOREACH(_i RANGE 1 ${left_char})
    SET(blanks "${blanks} ")
  ENDFOREACH()

  MESSAGE("  ${what}:${blanks} ${value}")
ENDMACRO()

MACRO(CONFIG_YESNO what enabled)
  IF(${enabled})
    SET(enabled_string "yes")
  ELSE(${enabled})
    SET(enabled_string "no")
  ENDIF()

  CONFIG_INFO("${what}" "${enabled_string}")
ENDMACRO()

macro(CONFIG_VERSION lib version)
  CONFIG_INFO("  ${lib}" "${version}")
endmacro()

# Print out configuration summary.
MESSAGE("${PROJECT_NAME} has been configured (CMake ${CMAKE_VERSION}, ${CMAKE_CXX_COMPILER_ID} ${CMAKE_CXX_COMPILER_VERSION}):\n")

message("  Version info:")
CONFIG_VERSION("${PROJECT_NAME}" ${PROJECT_VERSION})
if (WITH_POPPLERQT)
  CONFIG_VERSION("Poppler" "${Poppler_VERSION_STRING}")
endif ()
CONFIG_VERSION("Qt" "${QT_VERSION_MAJOR}.${QT_VERSION_MINOR}.${QT_VERSION_PATCH}")
CONFIG_VERSION("zlib" "${ZLIB_VERSION_STRING}")
message("")

CONFIG_INFO("Compiler optimization" ${CMAKE_BUILD_TYPE})
CONFIG_YESNO("Poppler-Qt backend" WITH_POPPLERQT)
CONFIG_YESNO("MuPDF backend" WITH_MUPDF)
CONFIG_YESNO("Shared library" BUILD_SHARED_LIBS)
CONFIG_YESNO("Viewer application" QTPDF_VIEWER)

message("")
message("  ${PROJECT_NAME} will be installed to:")
message("      ${CMAKE_INSTALL_PREFIX}")
message("")

<|MERGE_RESOLUTION|>--- conflicted
+++ resolved
@@ -84,8 +84,6 @@
 # directory contains scripts that locate project components such as Poppler.
 LIST(APPEND CMAKE_MODULE_PATH ${PROJECT_SOURCE_DIR}/CMake/Modules)
 
-<<<<<<< HEAD
-=======
 # Recent poppler versions require C++17 (supported since CMake 3.8).
 # When building on older systems with a compiler that doesn't support the
 # requested standard, CMake automatically uses the highest standard available
@@ -96,14 +94,12 @@
   set (CMAKE_CXX_STANDARD 17)
 endif()
 
->>>>>>> 902cedc7
 # Core Components
 # ---------------
 
 FIND_PACKAGE(ZLIB REQUIRED)
 
 if (QT_DEFAULT_MAJOR_VERSION EQUAL 6)
-  set (CMAKE_CXX_STANDARD 17)
   find_package(Qt6 REQUIRED COMPONENTS Core Widgets Concurrent Xml LinguistTools)
 
   if (WITH_TESTS)
@@ -128,7 +124,6 @@
     Qt6::Test
   )
 else ()
-  set (CMAKE_CXX_STANDARD 11)
   find_package(Qt5 REQUIRED COMPONENTS Core Widgets Concurrent Xml LinguistTools)
 
   if (WITH_TESTS)
