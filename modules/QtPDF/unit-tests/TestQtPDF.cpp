--- conflicted
+++ resolved
@@ -268,11 +268,7 @@
     _docs[QString::fromLatin1("metadata")] = backend.newDocument(QString::fromLatin1("metadata.pdf"));
     _docs[QString::fromLatin1("page-rotation")] = backend.newDocument(QString::fromLatin1("page-rotation.pdf"));
     _docs[QString::fromLatin1("annotations")] = backend.newDocument(QString::fromLatin1("annotations.pdf"));
-<<<<<<< HEAD
-    _docs[QStringLiteral("logo")] = backend.newDocument(QStringLiteral("logo.pdf"));
-=======
     _docs[QString::fromLatin1("jpg")] = backend.newDocument(QStringLiteral("jpg.pdf"));
->>>>>>> 836efd56
   }
 }
 
@@ -1403,11 +1399,7 @@
   QTest::newRow("base14-fonts-ZapfDingbats") << base14Doc << 0 << "base14-fonts-1.png" << QRect(200, 1468, 840, 30) << 150.;
   newDocTest("base14-fonts") << 0 << "base14-fonts-1.png" << QRect() << 15.;
   newDocTest("poppler-data") << 0 << "poppler-data-1.png" << QRect() << 3.;
-<<<<<<< HEAD
-  newDocTest("logo") << 0 << "logo.jpg" << QRect() << 15.;
-=======
   newDocTest("jpg") << 0 << "jpg.png" << QRect() << 15.;
->>>>>>> 836efd56
 }
 
 void TestQtPDF::page_renderToImage()
