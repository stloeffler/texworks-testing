#!/usr/bin/env sh

# Exit on errors
set -e

cd "${TRAVIS_BUILD_DIR}"

. travis-ci/defs.sh

print_headline "Configuring for building for ${TARGET_OS}/qt${QT} on ${TRAVIS_OS_NAME}"

./getGitRevInfo.sh

BUILDDIR="${TRAVIS_BUILD_DIR}/build-${TRAVIS_OS_NAME}-${TARGET_OS}-qt${QT}"
echo "BUILDDIR=\"${BUILDDIR}\"" >> travis-ci/defs.sh

print_info "Making build directory '${BUILDDIR}'"
mkdir "${BUILDDIR}"
cd "${BUILDDIR}"

if [ "${TARGET_OS}" = "linux" -a "${TRAVIS_OS_NAME}" = "linux" ]; then
	print_info "Running CMake"
	echo_and_run "cmake .. -DTW_BUILD_ID='travis-ci' -DCMAKE_INSTALL_PREFIX='/usr' -DDESIRED_QT_VERSION=\"$QT\""
	if [ -f "CMakeFiles/CMakeError.log" ]; then
		echo "=== CMake Error Log ==="
<<<<<<< HEAD
		less CMakeFiles/CMakeError.log
=======
		less "CMakeFiles/CMakeError.log"
>>>>>>> b3802f8f
	fi
elif [ "${TARGET_OS}" = "win" -a "${TRAVIS_OS_NAME}" = "linux" ]; then
	print_info "Running CMake"
	echo_and_run "${MXEDIR}/usr/bin/${MXETARGET}-cmake .. \
		-DCMAKE_BUILD_TYPE='Release' \
		-DTW_BUILD_ID='travis-ci' \
		-DDESIRED_QT_VERSION=${QT} \
		-DQTPDF_ADDITIONAL_LIBS='freetype;harfbuzz;freetype;glib-2.0;intl;iconv;ws2_32;winmm;tiff;jpeg;png;lcms2;lzma;bz2;pcre16' \
		-DTEXWORKS_ADDITIONAL_LIBS='opengl32;imm32;shlwapi;dwmapi;uxtheme' \
		-Dgp_tool='none'"
	if [ -f "CMakeFiles/CMakeError.log" ]; then
		echo "=== CMake Error Log ==="
<<<<<<< HEAD
		less CMakeFiles/CMakeError.log
=======
		less "CMakeFiles/CMakeError.log"
>>>>>>> b3802f8f
	fi
elif [ "${TARGET_OS}" = "osx" -a "${TRAVIS_OS_NAME}" = "osx" ]; then
	if [ "${QT}" -eq 5 ]; then
		print_info "Running CMake"
		echo_and_run "cmake .. -DTW_BUILD_ID='travis-ci' -DDESIRED_QT_VERSION=\"$QT\" -DCMAKE_OSX_SYSROOT=macosx -DCMAKE_PREFIX_PATH=\"/usr/local/opt/qt5\""
		if [ -f "CMakeFiles/CMakeError.log" ]; then
			echo "=== CMake Error Log ==="
<<<<<<< HEAD
			less CMakeFiles/CMakeError.log
=======
			less "CMakeFiles/CMakeError.log"
>>>>>>> b3802f8f
		fi
	else
		print_error "Unsupported Qt version '${QT}'"
		exit 1
	fi
else
	print_error "Unsupported host/target combination '${TRAVIS_OS_NAME}/${TARGET_OS}'"
	exit 1
fi

cd "${TRAVIS_BUILD_DIR}"

print_info "Successfully configured build"
<|MERGE_RESOLUTION|>--- conflicted
+++ resolved
@@ -23,11 +23,7 @@
 	echo_and_run "cmake .. -DTW_BUILD_ID='travis-ci' -DCMAKE_INSTALL_PREFIX='/usr' -DDESIRED_QT_VERSION=\"$QT\""
 	if [ -f "CMakeFiles/CMakeError.log" ]; then
 		echo "=== CMake Error Log ==="
-<<<<<<< HEAD
-		less CMakeFiles/CMakeError.log
-=======
 		less "CMakeFiles/CMakeError.log"
->>>>>>> b3802f8f
 	fi
 elif [ "${TARGET_OS}" = "win" -a "${TRAVIS_OS_NAME}" = "linux" ]; then
 	print_info "Running CMake"
@@ -40,11 +36,7 @@
 		-Dgp_tool='none'"
 	if [ -f "CMakeFiles/CMakeError.log" ]; then
 		echo "=== CMake Error Log ==="
-<<<<<<< HEAD
-		less CMakeFiles/CMakeError.log
-=======
 		less "CMakeFiles/CMakeError.log"
->>>>>>> b3802f8f
 	fi
 elif [ "${TARGET_OS}" = "osx" -a "${TRAVIS_OS_NAME}" = "osx" ]; then
 	if [ "${QT}" -eq 5 ]; then
@@ -52,11 +44,7 @@
 		echo_and_run "cmake .. -DTW_BUILD_ID='travis-ci' -DDESIRED_QT_VERSION=\"$QT\" -DCMAKE_OSX_SYSROOT=macosx -DCMAKE_PREFIX_PATH=\"/usr/local/opt/qt5\""
 		if [ -f "CMakeFiles/CMakeError.log" ]; then
 			echo "=== CMake Error Log ==="
-<<<<<<< HEAD
-			less CMakeFiles/CMakeError.log
-=======
 			less "CMakeFiles/CMakeError.log"
->>>>>>> b3802f8f
 		fi
 	else
 		print_error "Unsupported Qt version '${QT}'"
