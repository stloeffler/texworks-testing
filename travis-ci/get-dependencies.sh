--- conflicted
+++ resolved
@@ -17,11 +17,7 @@
 		sudo apt-get install -y ubuntu-dev-tools dput debhelper libqt4-dev zlib1g-dev libhunspell-dev libpoppler-qt4-dev liblua5.2-dev
 	elif [ $QT -eq 5 ]; then
 		print_info "Installing packages: ubuntu-dev-tools dput debhelper qtbase5-dev qtscript5-dev qttools5-dev zlib1g-dev libhunspell-dev libpoppler-qt5-dev libpoppler-private-dev liblua5.2-dev"
-<<<<<<< HEAD
-		sudo apt-get install -y ubuntu-dev-tools dput debhelper qtbase5-dev qtscript5-dev qttools5-dev zlib1g-dev libhunspell-dev libpoppler-qt5-dev libpoppler-private-dev liblua5.2-dev;
-=======
 		sudo apt-get install -y ubuntu-dev-tools dput debhelper qtbase5-dev qtscript5-dev qttools5-dev zlib1g-dev libhunspell-dev libpoppler-qt5-dev libpoppler-private-dev liblua5.2-dev
->>>>>>> 3d12bb76
 	else
 		print_error "Unsupported Qt version '${QT}'"
 		exit 1
