#!/usr/bin/env sh

# Exit on errors
set -e

cd "${TRAVIS_BUILD_DIR}"

. travis-ci/defs.sh

print_headline "Getting dependencies for building for ${TARGET_OS}/qt${QT} on ${TRAVIS_OS_NAME}"

if [ "${TARGET_OS}" = "linux" -a "${TRAVIS_OS_NAME}" = "linux" ]; then
	print_info "Nothing to do"
elif [ "${TARGET_OS}" = "win" -a "${TRAVIS_OS_NAME}" = "linux" ]; then
	MXEDIR="/usr/lib/mxe"
	MXETARGET="i686-w64-mingw32.static"

	echo "MXEDIR=\"${MXEDIR}\"" >> travis-ci/defs.sh
	echo "MXETARGET=\"${MXETARGET}\"" >> travis-ci/defs.sh

	print_info "Exporting CC = ${MXETARGET}-gcc"
	CC="${MXETARGET}-gcc"
	print_info "Exporting CXX = ${MXETARGET}-g++"
	CXX="${MXETARGET}-g++"

	JOBS=$(grep '^processor' /proc/cpuinfo | wc -l)

	print_info "Adding pkg.mxe.cc apt repo"
	echo "deb http://pkg.mxe.cc/repos/apt/debian wheezy main" | sudo tee /etc/apt/sources.list.d/mxeapt.list > /dev/null
	sudo apt-key adv --keyserver keyserver.ubuntu.com --recv-keys D43A795B73B16ABE9643FE1AFD8FFF16DB45C6AB
	print_info "Updating apt cache"
	echo_and_run "sudo apt-get -qq update"

	if [ "${QT}" -eq 4 ]; then
		print_info "Installing packages: curl freetype gcc jpeg lcms libpng lua pkgconf qt tiff"
		sudo apt-get install -y mxe-i686-w64-mingw32.static-curl mxe-i686-w64-mingw32.static-freetype mxe-i686-w64-mingw32.static-gcc mxe-i686-w64-mingw32.static-jpeg mxe-i686-w64-mingw32.static-lcms mxe-i686-w64-mingw32.static-libpng mxe-i686-w64-mingw32.static-lua mxe-i686-w64-mingw32.static-pkgconf mxe-i686-w64-mingw32.static-qt mxe-i686-w64-mingw32.static-tiff

		print_info "Make MXE writable"
		sudo chmod -R a+w "${MXEDIR}"

		print_info "Fixing libharfbuzz.la"
		echo_and_run "sed -ie 's#libfreetype.la#libfreetype.la -lharfbuzz_too#g' \"${MXEDIR}/usr/i686-w64-mingw32.static/lib/libharfbuzz.la\""

		cd travis-ci/mxe
		print_info "Building hunspell (using ${JOBS} jobs)"
		env PATH="${MXEDIR}/usr/bin:${MXEDIR}/usr/${MXETARGET}/qt/bin:$PATH" PREFIX="${MXEDIR}/usr" TARGET="${MXETARGET}" JOBS="$JOBS" MXE_CONFIGURE_OPTS="--host='${MXETARGET}' --build='`${MXEDIR}/ext/config.guess`' --prefix='${MXEDIR}/usr/${MXETARGET}' --enable-static --disable-shared" TEST_FILE="hunspell-test.cpp" make -f build-hunspell-mxe.mk

		print_info "Building poppler (using ${JOBS} jobs)"
		env PATH="${MXEDIR}/usr/bin:${MXEDIR}/usr/${MXETARGET}/qt/bin:$PATH" PREFIX="${MXEDIR}/usr" TARGET="${MXETARGET}" JOBS="$JOBS" MXE_CONFIGURE_OPTS="--host='${MXETARGET}' --build='`${MXEDIR}/ext/config.guess`' --prefix='${MXEDIR}/usr/${MXETARGET}' --enable-static --disable-shared ac_cv_prog_HAVE_DOXYGEN='false' --disable-doxygen --enable-poppler-qt4 --disable-poppler-qt5" TEST_FILE="poppler-test.cxx" make -f build-poppler-mxe.mk
	elif [ "${QT}" -eq 5 ]; then
		print_info "Installing packages: curl freetype gcc jpeg lcms libpng lua pkgconf qtbase qtscript qttools tiff"
		sudo apt-get install -y mxe-i686-w64-mingw32.static-curl mxe-i686-w64-mingw32.static-freetype mxe-i686-w64-mingw32.static-gcc mxe-i686-w64-mingw32.static-jpeg mxe-i686-w64-mingw32.static-lcms mxe-i686-w64-mingw32.static-libpng mxe-i686-w64-mingw32.static-lua mxe-i686-w64-mingw32.static-pkgconf mxe-i686-w64-mingw32.static-qtbase mxe-i686-w64-mingw32.static-qtscript mxe-i686-w64-mingw32.static-qttools mxe-i686-w64-mingw32.static-tiff

		print_info "Make MXE writable"
		sudo chmod -R a+w "${MXEDIR}"

		echo_and_run "cat \"${MXEDIR}/usr/i686-w64-mingw32.static/lib/libharfbuzz.la\""

		print_info "Fixing libharfbuzz.la"
		echo_and_run "sed -ie 's#libfreetype.la#libfreetype.la -lharfbuzz_too#g' \"${MXEDIR}/usr/i686-w64-mingw32.static/lib/libharfbuzz.la\""

		cd travis-ci/mxe

		print_info "Building hunspell (using ${JOBS} jobs)"
		env PATH="${MXEDIR}/usr/bin:${MXEDIR}/usr/${MXETARGET}/qt5/bin:$PATH" PREFIX="${MXEDIR}/usr" TARGET="${MXETARGET}" JOBS="$JOBS" MXE_CONFIGURE_OPTS="--host='${MXETARGET}' --build='`${MXEDIR}/ext/config.guess`' --prefix='${MXEDIR}/usr/${MXETARGET}' --enable-static --disable-shared" TEST_FILE="hunspell-test.cpp" make -f build-hunspell-mxe.mk

		print_info "Building poppler (using ${JOBS} jobs)"
		env PATH="${MXEDIR}/usr/bin:${MXEDIR}/usr/${MXETARGET}/qt5/bin:$PATH" PREFIX="${MXEDIR}/usr" TARGET="${MXETARGET}" JOBS="$JOBS" MXE_CONFIGURE_OPTS="--host='${MXETARGET}' --build='`${MXEDIR}/ext/config.guess`' --prefix='${MXEDIR}/usr/${MXETARGET}' --enable-static --disable-shared ac_cv_prog_HAVE_DOXYGEN='false' --disable-doxygen --enable-poppler-qt5 --disable-poppler-qt4" TEST_FILE="poppler-test.cxx" make -f build-poppler-mxe.mk
	else
		print_error "Unsupported Qt version '${QT}'"
		exit 1
	fi

elif [ "${TARGET_OS}" = "osx" -a "${TRAVIS_OS_NAME}" = "osx" ]; then
	print_info "Updating homebrew"
	brew update > brew_update.log || { print_error "Updating homebrew failed"; cat brew_update.log; exit 1; }
	if [ $QT -eq 5 ]; then
		print_info "Brewing packages: qt5 poppler hunspell lua"
		# Travis-CI comes with python preinstalled; poppler depends on
		# gobject-introspection, which depends on python@2, which
		# conflicts with the preinstalled version; so we unlink the
		# pre-installed version first
		brew unlink python
		brew install qt5
<<<<<<< HEAD
		brew install --verbose "${TRAVIS_BUILD_DIR}/CMake/packaging/mac/poppler.rb" --with-qt
=======
		brew install "${TRAVIS_BUILD_DIR}/CMake/packaging/mac/poppler.rb" --with-qt
>>>>>>> a16b73fa
	else
		print_error "Unsupported Qt version '${QT}'"
		exit 1
	fi
	brew install hunspell
	brew install lua;
else
	print_error "Unsupported host/target combination '${TRAVIS_OS_NAME}/${TARGET_OS}'"
	exit 1
fi

cd "${TRAVIS_BUILD_DIR}"

print_info "Successfully set up dependencies"<|MERGE_RESOLUTION|>--- conflicted
+++ resolved
@@ -82,11 +82,7 @@
 		# pre-installed version first
 		brew unlink python
 		brew install qt5
-<<<<<<< HEAD
-		brew install --verbose "${TRAVIS_BUILD_DIR}/CMake/packaging/mac/poppler.rb" --with-qt
-=======
 		brew install "${TRAVIS_BUILD_DIR}/CMake/packaging/mac/poppler.rb" --with-qt
->>>>>>> a16b73fa
 	else
 		print_error "Unsupported Qt version '${QT}'"
 		exit 1
