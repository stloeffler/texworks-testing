--- conflicted
+++ resolved
@@ -97,7 +97,6 @@
 			무엇보다 TeXworks는 PDF 미리보기 기능 내장, 텍 파일과 PDF 결과물 간 연동,
 			확장가능한 스크립트 활용 인터페이스 등의 특징을 가지고 있습니다.  
 		</p>
-<<<<<<< HEAD
 		<p xml:lang="it">
 			TeXworks è un ambiente completo per la creazione, la gestione e la manipolazione di
 			di documenti basati su TeX e derivati (LaTex, ConTeXt, etc). E'  dotato di un proprio
@@ -114,7 +113,7 @@
 		<p xml:lang="it">
 			Tra le caratteristiche principali di TeXworks spiccano il visualizzatore integrato di file PDF,
 			la sincronizzazone tra file di TeX e il PDF generato e un linguaggio di scripting estensibile.
-=======
+		</p>
 		<p xml:lang="sl">
 			TeXworks je program za pripravo TeX-ovih dokumentov (vključno z LaTeX-om,	ConTeXt-om, itd.).
 			Vključuje urejevalnik besedila (s podporo Unicode-u in barvanju TeX-ove sintakse)
@@ -131,7 +130,6 @@
 		<p xml:lang="sl">
 			TeXworks med ostalim ponuja vgrajen pregledovalnik PDF-jev, sinhronizacijo med
 			izvorno kodo in PDF-jem ter razširljivost s skriptami.
->>>>>>> fee4c21e
 		</p>
 	</description>
 	<screenshots>
