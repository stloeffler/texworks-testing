--- conflicted
+++ resolved
@@ -143,34 +143,6 @@
   SET(GUI_TYPE WIN32)
 ENDIF ()
 
-<<<<<<< HEAD
-
-# Disallow automatic casts from char* to QString (enforcing the use of tr() or
-# explicitly specifying the string encoding)
-ADD_DEFINITIONS(-DQT_NO_CAST_FROM_ASCII -DQT_NO_CAST_TO_ASCII -DQT_NO_CAST_FROM_BYTEARRAY -DQT_STRICT_ITERATORS)
-
-ADD_DEFINITIONS(-DTW_BUILD_ID=${TW_BUILD_ID})
-IF (UNIX AND NOT APPLE)
-  IF (IS_ABSOLUTE ${TeXworks_HELP_DIR})
-    ADD_DEFINITIONS(-DTW_HELPPATH="${TeXworks_HELP_DIR}")
-  ELSE ()
-    ADD_DEFINITIONS(-DTW_HELPPATH="${CMAKE_INSTALL_PREFIX}/${TeXworks_HELP_DIR}")
-  ENDIF ()
-  IF (IS_ABSOLUTE ${TeXworks_PLUGIN_DIR})
-    ADD_DEFINITIONS(-DTW_PLUGINPATH="${TeXworks_PLUGIN_DIR}")
-  ELSE ()
-    ADD_DEFINITIONS(-DTW_PLUGINPATH="${CMAKE_INSTALL_PREFIX}/${TeXworks_PLUGIN_DIR}")
-  ENDIF ()
-  IF (IS_ABSOLUTE ${TeXworks_DIC_DIR})
-    ADD_DEFINITIONS(-DTW_DICPATH="${TeXworks_DIC_DIR}")
-  ELSE ()
-    ADD_DEFINITIONS(-DTW_DICPATH="${CMAKE_INSTALL_PREFIX}/${TeXworks_DIC_DIR}")
-  ENDIF ()
-ENDIF ()
-
-
-=======
->>>>>>> 0c4aa053
 # Compilation
 # -----------
 
