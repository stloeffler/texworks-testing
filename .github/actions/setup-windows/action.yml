--- conflicted
+++ resolved
@@ -8,23 +8,6 @@
     - name: Install MXE
       shell: wsl-bash {0}
       run: |
-<<<<<<< HEAD
-        #time sudo apt update
-        #time sudo apt install --assume-yes --no-install-recommends apt-transport-https ca-certificates dirmngr gnupg software-properties-common
-        #echo "deb https://pkg.mxe.cc/repos/apt stretch main" | sudo tee -a /etc/apt/sources.list
-        #time sudo apt-key adv --keyserver keyserver.ubuntu.com --recv-keys C6BF758A33A3A276
-        #time sudo add-apt-repository --yes ppa:st.loeffler/mxe-texworks
-        #time sudo apt update
-        #time sudo apt install --assume-yes --no-install-recommends cmake git libgdk-pixbuf2.0-dev lzip make patch python wget xz-utils zip \
-        #  mxe-x86-64-w64-mingw32.static-cairo mxe-x86-64-w64-mingw32.static-curl mxe-x86-64-w64-mingw32.static-freetype mxe-x86-64-w64-mingw32.static-glib mxe-x86-64-w64-mingw32.static-hunspell mxe-x86-64-w64-mingw32.static-jpeg mxe-x86-64-w64-mingw32.static-lcms mxe-x86-64-w64-mingw32.static-libpng mxe-x86-64-w64-mingw32.static-libwebp mxe-x86-64-w64-mingw32.static-lua mxe-x86-64-w64-mingw32.static-openjpeg mxe-x86-64-w64-mingw32.static-qtbase mxe-x86-64-w64-mingw32.static-qtdeclarative mxe-x86-64-w64-mingw32.static-qtscript mxe-x86-64-w64-mingw32.static-qttools mxe-x86-64-w64-mingw32.static-tiff mxe-x86-64-w64-mingw32.static-zlib
-        #time sudo chmod --recursive a+w /usr/lib/mxe
-        #time rm -f "/usr/lib/mxe/usr/x86_64-w64-mingw32.static/share/cmake/mxe-conf.d/ccache.cmake"
-        sudo apt install make
-        wget -O /tmp/mxe-texworks.tar.xz https://github.com/stloeffler/mxe/releases/latest/download/mxe-texworks.tar.xz
-        sudo mkdir -p /usr/lib/mxe
-        tar -C /usr/lib/mxe --xz -xf /tmp/mxe-texworks.tar.xz
-
-=======
         sudo sed -ie 's/main$/main universe/' /etc/apt/sources.list
         sudo apt update
         sudo apt install --assume-yes --no-install-recommends cmake git libgdk-pixbuf2.0-dev lzip make patch python-is-python3 wget xz-utils zip
@@ -33,13 +16,12 @@
         tar -C /usr/lib/mxe --xz -xf /tmp/mxe-texworks.tar.xz
         sudo chmod --recursive a+w /usr/lib/mxe
         rm -f "/usr/lib/mxe/usr/i686-w64-mingw32.static/share/cmake/mxe-conf.d/ccache.cmake"
->>>>>>> 3336f4de
 
-#    - name: Build poppler
-#      shell: wsl-bash {0}
-#      run: |
-#        time rm -f /usr/lib/mxe/src/poppler*
-#        time cp .github/actions/setup-windows/mxe/poppler* /usr/lib/mxe/src/
-#        time cd /usr/lib/mxe
-#        time make download-only-poppler
-#        time make build-only-poppler_i686-w64-mingw32.static
+    - name: Build poppler
+      shell: wsl-bash {0}
+      run: |
+        rm -f /usr/lib/mxe/src/poppler*
+        cp .github/actions/setup-windows/mxe/poppler* /usr/lib/mxe/src/
+        cd /usr/lib/mxe
+        make download-only-poppler
+        make build-only-poppler_i686-w64-mingw32.static
