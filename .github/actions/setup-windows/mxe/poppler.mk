--- conflicted
+++ resolved
@@ -3,13 +3,8 @@
 PKG             := poppler
 $(PKG)_WEBSITE  := https://poppler.freedesktop.org/
 $(PKG)_IGNORE   :=
-<<<<<<< HEAD
-$(PKG)_VERSION  := 21.12.0
-$(PKG)_CHECKSUM := acb840c2c1ec07d07e53c57c4b3a1ff3e3ee2d888d44e1e9f2f01aaf16814de7
-=======
 $(PKG)_VERSION  := 22.01.0
 $(PKG)_CHECKSUM := 7d3493056b5b86413e5c693c2cae02c5c06cd8e618d14c2c31e2c84b67b2313e
->>>>>>> 3336f4de
 $(PKG)_SUBDIR   := poppler-$($(PKG)_VERSION)
 $(PKG)_FILE     := poppler-$($(PKG)_VERSION).tar.xz
 $(PKG)_URL      := https://poppler.freedesktop.org/$($(PKG)_FILE)
