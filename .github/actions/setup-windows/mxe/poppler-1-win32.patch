This file is part of MXE. See LICENSE.md for licensing information.

Contains ad hoc patches for cross building.

<<<<<<< HEAD
From fb706071bff53f1dfb5e43aa4c102104d20846fe Mon Sep 17 00:00:00 2001
From: =?UTF-8?q?Stefan=20L=C3=B6ffler?= <st.loeffler@gmail.com>
Date: Sat, 26 Jun 2021 19:49:25 +0200
Subject: [PATCH 1/3] Fix retrieval of local (data) dir

---
 poppler/GlobalParams.cc | 8 ++++----
 1 file changed, 4 insertions(+), 4 deletions(-)

diff --git a/poppler/GlobalParams.cc b/poppler/GlobalParams.cc
index e054bc43..f3893bc9 100644
--- a/poppler/GlobalParams.cc
+++ b/poppler/GlobalParams.cc
@@ -122,11 +122,11 @@ BOOL WINAPI DllMain(HINSTANCE hinstDLL, DWORD fdwReason, LPVOID lpvReserved)
 }
 }
 
-static void get_poppler_localdir(char *retval, const char *suffix)
+static void get_poppler_localdir(char *retval, const int N, const char *suffix)
 {
     unsigned char *p;
 
-    if (!GetModuleFileNameA(hmodule, (CHAR *)retval, sizeof(retval) - 20)) {
+    if (!GetModuleFileNameA(hmodule, (CHAR *)retval, N - strlen(suffix))) {
         strcpy(retval, POPPLER_DATADIR);
         return;
     }
@@ -149,7 +149,7 @@ static const char *get_poppler_datadir(void)
     if (beenhere)
         return retval;
 
-    get_poppler_localdir(retval, "\\share\\poppler");
+    get_poppler_localdir(retval, MAX_PATH, "\\share\\poppler");
 
     beenhere = true;
 
@@ -167,7 +167,7 @@ static const char *get_poppler_fontsdir(void)
     if (beenhere)
         return retval;
 
-    get_poppler_localdir(retval, "\\share\\fonts");
+    get_poppler_localdir(retval, MAX_PATH, "\\share\\fonts");
 
     beenhere = true;
 
-- 
2.32.0


From 60bd7c1910bb03e3c8a709f32f7ebfd67885e04f Mon Sep 17 00:00:00 2001
From: Boris Nagaev <bnagaev@gmail.com>
Date: Wed, 27 Jul 2016 10:29:52 +0200
Subject: [PATCH 2/3] do not try to use mman.h (package mman-win32)

fix https://github.com/mxe/mxe/issues/1455
---
 poppler/CairoFontEngine.cc | 7 -------
 1 file changed, 7 deletions(-)

diff --git a/poppler/CairoFontEngine.cc b/poppler/CairoFontEngine.cc
index 4d98d0f2..bed79729 100644
--- a/poppler/CairoFontEngine.cc
+++ b/poppler/CairoFontEngine.cc
@@ -53,13 +53,6 @@
 #include "Gfx.h"
 #include "Page.h"
=======
From 6f2e2fde31825a8cd3256fc918e8b48d7a050be2 Mon Sep 17 00:00:00 2001
From: =?UTF-8?q?Stefan=20L=C3=B6ffler?= <st.loeffler@gmail.com>
Date: Mon, 21 Feb 2022 23:03:21 +0000
Subject: [PATCH] Fix poppler_localdir for relocatable Windows builds

It was working by pure change, since sizeof(retval) is either 4 or 8 so sizeof(retval)-20 is a negative number and that wrapped to a huge number when cast to unsigned so we were lucky it did not overflow the given char *
---
 poppler/GlobalParams.cc | 54 ++++++++++++++++++++---------------------
 1 file changed, 26 insertions(+), 28 deletions(-)

diff --git a/poppler/GlobalParams.cc b/poppler/GlobalParams.cc
index 8082a571..f09cef5d 100644
--- a/poppler/GlobalParams.cc
+++ b/poppler/GlobalParams.cc
@@ -122,38 +122,38 @@ BOOL WINAPI DllMain(HINSTANCE hinstDLL, DWORD fdwReason, LPVOID lpvReserved)
 }
 }
 
-static void get_poppler_localdir(char *retval, const char *suffix)
+static std::string get_poppler_localdir(const std::string &suffix)
 {
-    unsigned char *p;
+    const std::string binSuffix("\\bin");
+    std::string retval(MAX_PATH, '\0');
 
-    if (!GetModuleFileNameA(hmodule, (CHAR *)retval, sizeof(retval) - 20)) {
-        strcpy(retval, POPPLER_DATADIR);
-        return;
+    if (!GetModuleFileNameA(hmodule, retval.data(), retval.size())) {
+        return POPPLER_DATADIR;
     }
 
-    p = _mbsrchr((unsigned char *)retval, '\\');
-    *p = '\0';
-    p = _mbsrchr((unsigned char *)retval, '\\');
-    if (p) {
-        if (stricmp((const char *)(p + 1), "bin") == 0)
-            *p = '\0';
+    const std::string::size_type p = retval.rfind('\\');
+    if (p != std::string::npos) {
+        retval.erase(p);
+        if (retval.size() > binSuffix.size() && stricmp(retval.substr(p - binSuffix.size()).c_str(), binSuffix.c_str()) == 0) {
+            retval.erase(p - binSuffix.size());
+        }
     }
-    strcat(retval, suffix);
+    retval += suffix;
+    retval.shrink_to_fit();
+    return retval;
 }
>>>>>>> 58566b72
 
 static const char *get_poppler_datadir(void)
 {
-    static char retval[MAX_PATH];
+    static std::string retval;
     static bool beenhere = false;
 
-    if (beenhere)
-        return retval;
-
-    get_poppler_localdir(retval, "\\share\\poppler");
-
-    beenhere = true;
+    if (!beenhere) {
+        retval = get_poppler_localdir("\\share\\poppler");
+        beenhere = true;
+    }
 
-    return retval;
+    return retval.c_str();
 }
 
 #    undef POPPLER_DATADIR
@@ -161,17 +161,15 @@ static const char *get_poppler_datadir(void)
 
 static const char *get_poppler_fontsdir(void)
 {
-    static char retval[MAX_PATH];
+    static std::string retval;
     static bool beenhere = false;
 
-    if (beenhere)
-        return retval;
-
-    get_poppler_localdir(retval, "\\share\\fonts");
-
<<<<<<< HEAD
 //------------------------------------------------------------------------
 // CairoFont
 //------------------------------------------------------------------------
=======
-    beenhere = true;
+    if (!beenhere) {
+        retval = get_poppler_localdir("\\share\\fonts");
+        beenhere = true;
+    }
 
-    return retval;
+    return retval.c_str();
 }
 #    undef POPPLER_FONTSDIR
 #    define POPPLER_FONTSDIR get_poppler_fontsdir()
>>>>>>> 58566b72
-- 
2.32.0


From cbbf3edac2534f8c257c956830804ff1b3765792 Mon Sep 17 00:00:00 2001
From: =?UTF-8?q?Stefan=20L=C3=B6ffler?= <st.loeffler@gmail.com>
Date: Thu, 4 Feb 2021 20:44:30 +0100
Subject: [PATCH 3/3] Fix static linking for libopenjpeg >= 2.4

---
 CMakeLists.txt | 3 +++
 1 file changed, 3 insertions(+)

diff --git a/CMakeLists.txt b/CMakeLists.txt
index 9a0dcb15..87e00ac8 100644
--- a/CMakeLists.txt
+++ b/CMakeLists.txt
@@ -285,6 +285,9 @@ else()
   message(FATAL_ERROR "Invalid ENABLE_LIBOPENJPEG value: ${ENABLE_LIBOPENJPEG}")
 endif()
 set(ENABLE_LIBOPENJPEG "${WITH_OPENJPEG}")
+if(ENABLE_LIBOPENJPEG AND NOT BUILD_SHARED_LIBS)
+  add_definitions(-DOPJ_STATIC)
+endif()
 if(ENABLE_CMS STREQUAL "lcms2")
   find_package(LCMS2)
   set(USE_CMS ${LCMS2_FOUND})
-- 
2.32.0
<|MERGE_RESOLUTION|>--- conflicted
+++ resolved
@@ -2,74 +2,6 @@
 
 Contains ad hoc patches for cross building.
 
-<<<<<<< HEAD
-From fb706071bff53f1dfb5e43aa4c102104d20846fe Mon Sep 17 00:00:00 2001
-From: =?UTF-8?q?Stefan=20L=C3=B6ffler?= <st.loeffler@gmail.com>
-Date: Sat, 26 Jun 2021 19:49:25 +0200
-Subject: [PATCH 1/3] Fix retrieval of local (data) dir
-
----
- poppler/GlobalParams.cc | 8 ++++----
- 1 file changed, 4 insertions(+), 4 deletions(-)
-
-diff --git a/poppler/GlobalParams.cc b/poppler/GlobalParams.cc
-index e054bc43..f3893bc9 100644
---- a/poppler/GlobalParams.cc
-+++ b/poppler/GlobalParams.cc
-@@ -122,11 +122,11 @@ BOOL WINAPI DllMain(HINSTANCE hinstDLL, DWORD fdwReason, LPVOID lpvReserved)
- }
- }
- 
--static void get_poppler_localdir(char *retval, const char *suffix)
-+static void get_poppler_localdir(char *retval, const int N, const char *suffix)
- {
-     unsigned char *p;
- 
--    if (!GetModuleFileNameA(hmodule, (CHAR *)retval, sizeof(retval) - 20)) {
-+    if (!GetModuleFileNameA(hmodule, (CHAR *)retval, N - strlen(suffix))) {
-         strcpy(retval, POPPLER_DATADIR);
-         return;
-     }
-@@ -149,7 +149,7 @@ static const char *get_poppler_datadir(void)
-     if (beenhere)
-         return retval;
- 
--    get_poppler_localdir(retval, "\\share\\poppler");
-+    get_poppler_localdir(retval, MAX_PATH, "\\share\\poppler");
- 
-     beenhere = true;
- 
-@@ -167,7 +167,7 @@ static const char *get_poppler_fontsdir(void)
-     if (beenhere)
-         return retval;
- 
--    get_poppler_localdir(retval, "\\share\\fonts");
-+    get_poppler_localdir(retval, MAX_PATH, "\\share\\fonts");
- 
-     beenhere = true;
- 
--- 
-2.32.0
-
-
-From 60bd7c1910bb03e3c8a709f32f7ebfd67885e04f Mon Sep 17 00:00:00 2001
-From: Boris Nagaev <bnagaev@gmail.com>
-Date: Wed, 27 Jul 2016 10:29:52 +0200
-Subject: [PATCH 2/3] do not try to use mman.h (package mman-win32)
-
-fix https://github.com/mxe/mxe/issues/1455
----
- poppler/CairoFontEngine.cc | 7 -------
- 1 file changed, 7 deletions(-)
-
-diff --git a/poppler/CairoFontEngine.cc b/poppler/CairoFontEngine.cc
-index 4d98d0f2..bed79729 100644
---- a/poppler/CairoFontEngine.cc
-+++ b/poppler/CairoFontEngine.cc
-@@ -53,13 +53,6 @@
- #include "Gfx.h"
- #include "Page.h"
-=======
 From 6f2e2fde31825a8cd3256fc918e8b48d7a050be2 Mon Sep 17 00:00:00 2001
 From: =?UTF-8?q?Stefan=20L=C3=B6ffler?= <st.loeffler@gmail.com>
 Date: Mon, 21 Feb 2022 23:03:21 +0000
@@ -120,7 +52,6 @@
 +    retval.shrink_to_fit();
 +    return retval;
  }
->>>>>>> 58566b72
  
  static const char *get_poppler_datadir(void)
  {
@@ -157,11 +88,6 @@
 -
 -    get_poppler_localdir(retval, "\\share\\fonts");
 -
-<<<<<<< HEAD
- //------------------------------------------------------------------------
- // CairoFont
- //------------------------------------------------------------------------
-=======
 -    beenhere = true;
 +    if (!beenhere) {
 +        retval = get_poppler_localdir("\\share\\fonts");
@@ -173,7 +99,6 @@
  }
  #    undef POPPLER_FONTSDIR
  #    define POPPLER_FONTSDIR get_poppler_fontsdir()
->>>>>>> 58566b72
 -- 
 2.32.0
 
