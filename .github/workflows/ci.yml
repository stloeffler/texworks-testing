--- conflicted
+++ resolved
@@ -121,11 +121,8 @@
       with:
         modules: qtscript
 
-<<<<<<< HEAD
-=======
       # Strawberry perl comes with all sorts of libraries (without headers) that
       # can wreak havoc when building some of the dependencies
->>>>>>> 50562ddb
     - name: Remove Strawberry Perl
       run: rm -r -fo C:/Strawberry
 
