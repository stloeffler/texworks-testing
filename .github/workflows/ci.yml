name: CI
on:
  - push
  - pull_request

jobs:
  build-linux-legacy:
    name: Linux (legacy)
    runs-on: ubuntu-latest
    steps:
    - name: Checkout
      uses: actions/checkout@v3

    - name: Build
      run: docker build -f .github/workflows/Dockerfile.legacy .

################################################################################

  build-linux-qt6:
    name: Linux (Qt6)
    runs-on: ubuntu-latest
    steps:
    - name: Checkout
      uses: actions/checkout@v3

    - name: Build
      # Use unconfined `docker run` instead of (confined) `docker build` as
      # the latter blocks faccessat2 calls required by the latest pacman
      run: docker run --security-opt seccomp=unconfined --volume $(pwd):/home/tw archlinux /bin/sh -c "/home/tw/.github/workflows/build.arch-qt6"
#     run: docker build -f .github/workflows/Dockerfile.arch-qt6 .

################################################################################

  coverage-linux:
    name: Coverage (Linux)
    runs-on: ubuntu-latest
    steps:
    - name: Checkout
      uses: actions/checkout@v3

    - name: Install dependencies
      run: sudo apt update && sudo apt install --assume-yes --no-install-recommends qtbase5-dev qtdeclarative5-dev qtscript5-dev qttools5-dev qttools5-dev-tools zlib1g-dev libhunspell-dev libpoppler-qt5-dev libpoppler-private-dev liblua5.3-dev xvfb fonts-urw-base35 poppler-data lcov

    - name: Configure
      run: cmake -B build -DCMAKE_BUILD_TYPE="Debug" -DWITH_COVERAGE=On .

    - name: Build
      run: cmake --build build

    - name: Test
      working-directory: build
      run: |
        echo "::group::Initialization"
        lcov --zerocounters --directory .
        lcov --capture --initial --directory . --output-file "coverage.base"
        echo "::endgroup::"
        echo "::group::Run tests"
        xvfb-run ctest -V
        echo "::endgroup::"
        echo "::group::Collect data"
        lcov --capture --directory . --output-file "coverage.info"
        lcov --add-tracefile "coverage.base" --add-tracefile "coverage.info" --output-file "coverage.info"
        lcov --remove "coverage.info" '/usr/*' --output-file "coverage.info"
        echo "::endgroup::"
        echo "::group::Info"
        lcov --list coverage.info #debug info
        echo "::endgroup::"
        echo "::group::Upload to Codecov"
        env
        bash <(curl -s https://codecov.io/bash) || echo "::warning::Codecov did not collect coverage reports"
        echo "::endgroup::"

################################################################################

  build-win-msys:
    name: Windows (MSYS)
    runs-on: windows-latest
    if: false
    defaults:
      run:
        shell: msys2 {0}

    steps:
    - name: Configure Git
      run: git config --global core.autocrlf input
      shell: bash

    - name: Setup MSYS
      uses: msys2/setup-msys2@v2
      with:
        update: true
        install: mingw-w64-x86_64-cmake git make mingw-w64-x86_64-gcc mingw-w64-x86_64-hunspell mingw-w64-x86_64-lua mingw-w64-x86_64-poppler mingw-w64-x86_64-qt5

    - name: Checkout
      uses: actions/checkout@v3

    - name: Configure
      run: cmake -G 'MSYS Makefiles' -B build -DTW_BUILD_ID='github' -DTEXWORKS_ADDITIONAL_LIBS='shlwapi'

    - name: Build
      run: cmake --build build -j

    - name: Test
      run: ctest -V
      working-directory: build
      env:
        QT_FORCE_STDERR_LOGGING: 1

################################################################################

  build-win-msvc:
    name: Windows (MSVC)
    runs-on: windows-latest

    steps:
    - name: Checkout
      uses: actions/checkout@v3

    - name: Install Qt
      uses: jurplel/install-qt-action@v3
      with:
        modules: qtscript

      # Strawberry perl comes with all sorts of libraries (without headers) that
      # can wreak havoc when building some of the dependencies
    - name: Remove Strawberry Perl
      run: rm -r -fo C:/Strawberry

    - name: Install dependencies
      run: |
        cmake -B "${{ runner.workspace }}/tw-deps-build" -S "${{ github.workspace }}/.github/actions/msvc-dependencies" -DCMAKE_INSTALL_PREFIX="${{ runner.workspace }}/tw-deps"
        cmake --build "${{ runner.workspace }}/tw-deps-build" --config Release

    - name: Configure
      run: cmake -B build -DTW_BUILD_ID='github' -DCMAKE_PREFIX_PATH="${{ runner.workspace }}/tw-deps" -Dgp_tool='none'

    - name: Build
      run: cmake --build build --config Release

    - name: Prepare for testing
      run: |
        cmake -E copy_directory build/share build/Release/share
        cd "${{ runner.workspace }}/tw-deps/bin"
        cmake -E copy freetype.dll lcms2.dll libhunspell.dll libpng16.dll lua.dll openjp2.dll poppler.dll poppler-qt5.dll tiff.dll zlib1.dll "${{ github.workspace }}/build/Release/"

    - name: Test
      run: ctest -V -C Release
      working-directory: build
      env:
        QT_FORCE_STDERR_LOGGING: 1

################################################################################

  macosx-homebrew:
    name: Mac OS X (Homebrew)
    runs-on: macos-latest

    steps:
    - name: Checkout
      uses: actions/checkout@v3

    - name: Install Dependencies
      run: |
<<<<<<< HEAD
        # /usr/local/bin/2to3, as well as versioned variants (e.g. 2to3-3.11)
        # are symlinked to the native python2 installation but prevent the
        # homebrew install from succeeding
=======
        # /usr/local/bin/2to3 and some other programs, as well as versioned
        # variants (e.g. 2to3-3.11) are symlinked to the native python
        # installation but prevent the homebrew install from succeeding
        # So we remove them
>>>>>>> 0a504403
        cd /usr/local/bin && rm -f 2to3* idle* pydoc* python*
        brew update > /tmp/brew_update.log || { echo "::error::Updating homebrew failed"; cat /tmp/brew_update.log; exit 1; }
        brew install hunspell poppler-qt5 lua qt@5
        # As poppler-qt5 conflicts with poppler, we need to force-link it
        brew link --force poppler-qt5

    - name: Configure
      run: cmake -B build -DTW_BUILD_ID='github' ${GITHUB_WORKSPACE} -DCMAKE_PREFIX_PATH="/usr/local/opt/qt5"

    - name: Build
      run: make -j
      working-directory: build

    - name: Test
      run: ctest -V
      working-directory: build

################################################################################

  build-macosx-macports:
    name: Mac OS X (MacPorts)
    runs-on: macos-latest
    if: false
    strategy:
      matrix:
        include:
        - macports-version: 2.6.2
          macports-platform: 10.15-Catalina

    steps:
    - name: Checkout
      uses: actions/checkout@v3

    - name: Install MacPorts
      run: |
        wget https://github.com/macports/macports-base/releases/download/v${{ matrix.macports-version }}/MacPorts-${{ matrix.macports-version }}-${{ matrix.macports-platform }}.pkg
        sudo /usr/sbin/installer -pkg MacPorts-${{ matrix.macports-version }}-${{ matrix.macports-platform }}.pkg -target /
        echo "::add-path::/opt/local/bin:/opt/local/sbin"

    - name: Install Dependencies
      run: sudo port selfupdate && sudo port install hunspell lua poppler-qt5 qt5-qtbase qt5-qtdeclarative qt5-qtscript qt5-qttools

    - name: Configure
      run: cmake -B build -DTW_BUILD_ID='github' ${GITHUB_WORKSPACE}

    - name: Build
      run: make -j
      working-directory: build

    - name: Test
      run: ctest -V
      working-directory: build
<|MERGE_RESOLUTION|>--- conflicted
+++ resolved
@@ -161,16 +161,10 @@
 
     - name: Install Dependencies
       run: |
-<<<<<<< HEAD
-        # /usr/local/bin/2to3, as well as versioned variants (e.g. 2to3-3.11)
-        # are symlinked to the native python2 installation but prevent the
-        # homebrew install from succeeding
-=======
         # /usr/local/bin/2to3 and some other programs, as well as versioned
         # variants (e.g. 2to3-3.11) are symlinked to the native python
         # installation but prevent the homebrew install from succeeding
         # So we remove them
->>>>>>> 0a504403
         cd /usr/local/bin && rm -f 2to3* idle* pydoc* python*
         brew update > /tmp/brew_update.log || { echo "::error::Updating homebrew failed"; cat /tmp/brew_update.log; exit 1; }
         brew install hunspell poppler-qt5 lua qt@5
