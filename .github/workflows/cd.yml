--- conflicted
+++ resolved
@@ -120,15 +120,10 @@
     name: Mac OS X
     runs-on: macos-latest
     env:
-<<<<<<< HEAD
-      MACOSX_DEPLOYMENT_TARGET: 10.15 # 10.13 is the min. macOS version supported by Qt 5.15.2
-      # poppler uses std::filesystem, which seems to only be supported on 10.15 and up
-=======
       # Qt 5.15.2 supports macOS >= 10.13 [https://doc.qt.io/qt-5/macos.html]
       # poppler >= 22.01.0 uses std::filesystem, which seems to only be (fully)
       # supported on macOS 10.15 and up
       MACOSX_DEPLOYMENT_TARGET: 10.15
->>>>>>> 3336f4de
 
     steps:
     - name: Checkout
@@ -137,10 +132,7 @@
     - name: Install Qt
       uses: jurplel/install-qt-action@v2
       with:
-<<<<<<< HEAD
-=======
         # Latest Qt5 release [https://download.qt.io/official_releases/qt/]
->>>>>>> 3336f4de
         version: 5.15.2
         modules: qtscript
 
@@ -156,12 +148,7 @@
       uses: actions/cache@v2
       with:
         key: twdeps-${{ runner.os }}-${{ env.MACOSX_DEPLOYMENT_TARGET }}-${{ hashFiles('./.github/actions/setup-macos/*') }}
-<<<<<<< HEAD
-        path: |
-          ${{ runner.temp }}/tw-deps
-=======
         path: ${{ runner.temp }}/tw-deps
->>>>>>> 3336f4de
 
     - name: Build dependencies
       if: steps.cache-dependencies.outputs.cache-hit != 'true'
@@ -169,13 +156,6 @@
       run: |
         cmake -S ".github/actions/setup-macos" -B ".github/actions/setup-macos/build" -DCMAKE_INSTALL_PREFIX=${RUNNER_TEMP}/tw-deps
         PKG_CONFIG_PATH=${RUNNER_TEMP}/tw-deps/lib/pkgconfig cmake --build ".github/actions/setup-macos/build" -v
-<<<<<<< HEAD
-
-#    - name: Install Dependencies
-#      uses: ./.github/actions/setup-macos
-
-=======
->>>>>>> 3336f4de
 
     - name: Configure
       run: cmake -B build -DTW_BUILD_ID='github' ${GITHUB_WORKSPACE} -DCMAKE_PREFIX_PATH="${RUNNER_TEMP}/tw-deps" -DCMAKE_INSTALL_RPATH_USE_LINK_PATH=TRUE
