--- conflicted
+++ resolved
@@ -172,11 +172,7 @@
         macVersion: [11, 10.13]
         include:
             # Latest open-source LTS Qt6 release [https://download.qt.io/official_releases/qt/]
-<<<<<<< HEAD
-            # Qt 6.5 supports macOS >= 11 [https://doc.qt.io/qt-6/macos.html]
-=======
             # Qt 6.5 supports macOS >= 11 [https://doc.qt.io/qt-6.5/macos.html]
->>>>>>> a66d3c09
           - macVersion: 11
             qtVersionMajor: 6
             qtVersion: 6.5.3
