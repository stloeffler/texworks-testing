--- conflicted
+++ resolved
@@ -103,18 +103,6 @@
         name: TeXworks-Windows-Setup
         path: win32/Output/*.exe
 
-<<<<<<< HEAD
-    - name: Deploy to Artifactory
-      if: github.event_name == 'push'
-      uses: ./.github/actions/deploy-artifactory
-      with:
-          file: ${{ steps.package.outputs.file }}
-          baseurl: https://texworks.jfrog.io
-          repo: testing-windows
-          remotePath: ${{ steps.package.outputs.version }}
-          username: st.loeffler@gmail.com
-          key: ${{ secrets.jfrog_key }}
-=======
 #    - name: Deploy to Artifactory
 #      if: github.event_name == 'push'
 #      uses: ./.github/actions/deploy-artifactory
@@ -125,7 +113,6 @@
 #          remotePath: ${{ steps.package.outputs.version }}
 #          username: st.loeffler@gmail.com
 #          key: ${{ secrets.jfrog_key }}
->>>>>>> 2b99d5ee
 
 ################################################################################
 
@@ -167,18 +154,6 @@
         name: TeXworks-macOS
         path: ${{ steps.package.outputs.file }}
 
-<<<<<<< HEAD
-    - name: Deploy to Artifactory
-      if: github.event_name == 'push'
-      uses: ./.github/actions/deploy-artifactory
-      with:
-        file: ${{ steps.package.outputs.file }}
-        baseurl: https://texworks.jfrog.io
-        repo: testing-macos
-        remotePath: ${{ steps.package.outputs.version }}
-        username: st.loeffler@gmail.com
-        key: ${{ secrets.jfrog_key }}
-=======
 #    - name: Deploy to Artifactory
 #      if: github.event_name == 'push'
 #      uses: ./.github/actions/deploy-artifactory
@@ -188,5 +163,4 @@
 #        repo: macos-latest
 #        remotePath: ${{ steps.package.outputs.version }}
 #        username: st.loeffler@gmail.com
-#        key: ${{ secrets.jfrog_key }}
->>>>>>> 2b99d5ee
+#        key: ${{ secrets.jfrog_key }}