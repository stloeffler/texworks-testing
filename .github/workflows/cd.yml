name: CD
on:
  - push
  - pull_request

jobs:
  ubuntu:
    name: Ubuntu (Launchpad)
    runs-on: ubuntu-latest
    if: github.event_name == 'push'

    steps:
    - name: Checkout
      uses: actions/checkout@v2
      with:
        fetch-depth: 0 # fetch the entire history so we can create the changelog

    - name: Package for Launchpad
      id: package
      uses: ./.github/actions/package-launchpad
      with:
        DEB_PASSPHRASE: ${{ secrets.DEB_PASSPHRASE }}
        DECRYPTION_KEY: ${{ secrets.DECRYPTION_KEY }}

    - name: Deploy to Launchpad
      uses: ./.github/actions/deploy-launchpad
      with:
        changes_files: ${{ steps.package.outputs.changes_files }}
        devel-repo: "ppa:st.loeffler/test"
        stable-repo: "ppa:st.loeffler/test"

################################################################################

  win-artifactory:
    name: Windows (Artifactory)
    runs-on: windows-latest

    steps:
    - name: Checkout
      uses: actions/checkout@v2

    - name: Setup WSL
      uses: Vampire/setup-wsl@v1

    - name: Install dependencies
      uses: ./.github/actions/setup-windows

    - name: Configure
      shell: wsl-bash {0}
      run: |
        mkdir build && cd build
        /usr/lib/mxe/usr/bin/i686-w64-mingw32.static-cmake -DTW_BUILD_ID='github' .. \
          -DPLATFORM_DEPENDENCIES='freetype;harfbuzz;freetype_too;bz2;iphlpapi;ssl;crypto;crypt32;ws2_32' \
          -DPoppler_ADDITIONAL_DEPENDENCIES='freetype;harfbuzz;freetype_too;glib-2.0;intl;iconv;ws2_32;winmm;tiff;webp;jpeg;openjp2;png;lcms2;lzma;bz2;pcre16;wtsapi32' \
          -DTEXWORKS_ADDITIONAL_LIBS='freetype;harfbuzz;freetype_too;bz2;wtsapi32;opengl32;imm32;shlwapi;dwmapi;uxtheme' \
          -Dgp_tool='none'

    - name: Build
      shell: wsl-bash {0}
      run: make VERBOSE=1
      working-directory: build

    - name: Prepare testing
      shell: wsl-bash {0}
      run: |
        echo "::group::Fixup CTest files"
        SRC=$(pwd)
        DST=$(echo "${{ github.workspace }}" | tr '\\' '/')
        cd build
        for FILE in $(find . -name CTestTestfile.cmake); do
          echo "Fixing $FILE"
          sed -ie "s|${SRC}|${DST}|g" "$FILE"
        done
        echo "::endgroup::"

    - name: Test
      run: ctest -V
      working-directory: build
      env:
        QT_FORCE_STDERR_LOGGING: 1

    - name: Package
      uses: ./.github/actions/package-windows
      id: package

    - name: Deploy to Artifactory
      if: github.event_name == 'push'
      uses: ./.github/actions/deploy-artifactory
      with:
<<<<<<< HEAD
          file: ${{ steps.package.outputs.file }}
          subject: stloeffler
          repo: generic
          pkg: Latest-TeXworks-Win
          version: ${{ steps.package.outputs.version }}
          username: stloeffler
          key: ${{ secrets.bintray_key }}
=======
          file: build/${{ steps.package.outputs.file }}
          baseurl: https://texworks.jfrog.io
          repo: windows-latest
          remotePath: ${{ steps.package.outputs.version }}
          username: st.loeffler@gmail.com
          key: ${{ secrets.jfrog_key }}
>>>>>>> 674c0b81

################################################################################

  macosx-artifactory:
    name: Mac OS X (Artifactory)
    runs-on: macos-latest

    steps:
    - name: Checkout
      uses: actions/checkout@v2

    - name: Install Dependencies
      run: |
        # /usr/local/bin/2to3 is symlinked to the native python2 installation
        # but prevents the homebrew install from succeeding
        rm -f /usr/local/bin/2to3
        brew update > brew_update.log || { echo "::error::Updating homebrew failed"; cat brew_update.log; exit 1; }
        brew install hunspell poppler lua qt5

    - name: Configure
      run: cmake -B build -DTW_BUILD_ID='github' ${GITHUB_WORKSPACE} -DCMAKE_PREFIX_PATH="/usr/local/opt/qt5"

    - name: Build
      run: make -j
      working-directory: build

    - name: Test
      run: QT_QPA_PLATFORM_PLUGIN_PATH="${Qt5_DIR}/plugins/platforms" ctest -V
      working-directory: build

    - name: Package
      id: package
      uses: ./.github/actions/package-macos

    - name: Deploy to Artifactory
      if: github.event_name == 'push'
      uses: ./.github/actions/deploy-artifactory
      with:
        file: build/${{ steps.package.outputs.file }}
<<<<<<< HEAD
        subject: stloeffler
        repo: generic
        pkg: Latest-TeXworks-Mac
        version: ${{ steps.package.outputs.version }}
        username: stloeffler
        key: ${{ secrets.bintray_key }}
=======
        baseurl: https://texworks.jfrog.io
        repo: macos-latest
        remotePath: ${{ steps.package.outputs.version }}
        username: st.loeffler@gmail.com
        key: ${{ secrets.jfrog_key }}
>>>>>>> 674c0b81
<|MERGE_RESOLUTION|>--- conflicted
+++ resolved
@@ -87,22 +87,12 @@
       if: github.event_name == 'push'
       uses: ./.github/actions/deploy-artifactory
       with:
-<<<<<<< HEAD
-          file: ${{ steps.package.outputs.file }}
-          subject: stloeffler
-          repo: generic
-          pkg: Latest-TeXworks-Win
-          version: ${{ steps.package.outputs.version }}
-          username: stloeffler
-          key: ${{ secrets.bintray_key }}
-=======
           file: build/${{ steps.package.outputs.file }}
           baseurl: https://texworks.jfrog.io
-          repo: windows-latest
+          repo: testing-windows
           remotePath: ${{ steps.package.outputs.version }}
           username: st.loeffler@gmail.com
           key: ${{ secrets.jfrog_key }}
->>>>>>> 674c0b81
 
 ################################################################################
 
@@ -142,17 +132,8 @@
       uses: ./.github/actions/deploy-artifactory
       with:
         file: build/${{ steps.package.outputs.file }}
-<<<<<<< HEAD
-        subject: stloeffler
-        repo: generic
-        pkg: Latest-TeXworks-Mac
-        version: ${{ steps.package.outputs.version }}
-        username: stloeffler
-        key: ${{ secrets.bintray_key }}
-=======
         baseurl: https://texworks.jfrog.io
-        repo: macos-latest
+        repo: testing-macos
         remotePath: ${{ steps.package.outputs.version }}
         username: st.loeffler@gmail.com
-        key: ${{ secrets.jfrog_key }}
->>>>>>> 674c0b81
+        key: ${{ secrets.jfrog_key }}