--- conflicted
+++ resolved
@@ -47,25 +47,6 @@
 	QToolButton * closeButton() { return _closeButton; }
 };
 
-<<<<<<< HEAD
-class SignalCounter : public QObject
-{
-	Q_OBJECT
-	int _count{0};
-	QMetaObject::Connection _connection;
-private slots:
-	void increment() { ++_count; }
-public:
-	SignalCounter(QObject * obj, const char * signal) {
-		_connection = connect(obj, signal, this, SLOT(increment()));
-	}
-	int count() const { return _count; }
-	void clear() { _count = 0; }
-	bool isValid() const { return static_cast<bool>(_connection); }
-};
-
-=======
->>>>>>> a5b032c5
 void TestUI::LineNumberWidget_bgColor()
 {
 	Tw::UI::LineNumberWidget w(nullptr);
