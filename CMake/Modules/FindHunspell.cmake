--- conflicted
+++ resolved
@@ -52,10 +52,6 @@
 set_target_properties(hunspell PROPERTIES IMPORTED_LOCATION ${HUNSPELL_LIBRARIES} INTERFACE_INCLUDE_DIRECTORIES ${HUNSPELL_INCLUDE_DIR})
 if (NOT BUILD_SHARED_LIBS)
   # At least statically compiled hunspell 1.7.0 requires HUNSPELL_STATIC
-<<<<<<< HEAD
-  # For other versions, it should not hurt 
-=======
   # For other versions, it should not hurt
->>>>>>> a7478877
   set_target_properties(hunspell PROPERTIES INTERFACE_COMPILE_DEFINITIONS HUNSPELL_STATIC)
 endif ()